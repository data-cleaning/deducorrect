Package: deducorrect
Maintainer: Mark van der Loo <mark.vanderloo@gmail.com>
License: GPL-3
Title: Deductive correction of simple rounding, typing and
    sign errors
Type: Package
LazyLoad: yes
Author: Mark van der Loo, Edwin de Jonge, and Sander
    Scholtus
Description: Deductive correction of simple rounding,
    typing and sign errors
<<<<<<< HEAD
Version: 1.2
=======
Version: 1.2-0
>>>>>>> 138362ef
URL: http://code.google.com/p/deducorrect/
Date: 2011-02-22
Depends:
    editrules (>= 2.5-0)
Collate:
    'correctRounding.R'
    'correctSigns.R'
    'correctTypos.R'
    'pkg.R'
    'S3deducorrect.R'
    'stringdistance.R'
    'unimodularity.R'
    'util.R'<|MERGE_RESOLUTION|>--- conflicted
+++ resolved
@@ -9,11 +9,7 @@
     Scholtus
 Description: Deductive correction of simple rounding,
     typing and sign errors
-<<<<<<< HEAD
-Version: 1.2
-=======
 Version: 1.2-0
->>>>>>> 138362ef
 URL: http://code.google.com/p/deducorrect/
 Date: 2011-02-22
 Depends:
